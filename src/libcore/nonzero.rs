// Copyright 2012-2014 The Rust Project Developers. See the COPYRIGHT
// file at the top-level directory of this distribution and at
// http://rust-lang.org/COPYRIGHT.
//
// Licensed under the Apache License, Version 2.0 <LICENSE-APACHE or
// http://www.apache.org/licenses/LICENSE-2.0> or the MIT license
// <LICENSE-MIT or http://opensource.org/licenses/MIT>, at your
// option. This file may not be copied, modified, or distributed
// except according to those terms.

//! Exposes the NonZero lang item which provides optimization hints.

use ops::Deref;

/// Unsafe trait to indicate what types are usable with the NonZero struct
pub unsafe trait Zeroable {}

unsafe impl<T> Zeroable for *const T {}
unsafe impl<T> Zeroable for *mut T {}
unsafe impl Zeroable for int {}
unsafe impl Zeroable for uint {}
unsafe impl Zeroable for i8 {}
unsafe impl Zeroable for u8 {}
unsafe impl Zeroable for i16 {}
unsafe impl Zeroable for u16 {}
unsafe impl Zeroable for i32 {}
unsafe impl Zeroable for u32 {}
unsafe impl Zeroable for i64 {}
unsafe impl Zeroable for u64 {}

/// A wrapper type for raw pointers and integers that will never be
/// NULL or 0 that might allow certain optimizations.
#[lang="non_zero"]
<<<<<<< HEAD
#[derive(Copy, Clone, Eq, PartialEq, Ord, PartialOrd, Show, Hash)]
#[unstable]
=======
#[derive(Copy, Clone, Eq, PartialEq, Ord, PartialOrd, Show)]
#[unstable(feature = "core")]
>>>>>>> a45e1177
pub struct NonZero<T: Zeroable>(T);

impl<T: Zeroable> NonZero<T> {
    /// Create an instance of NonZero with the provided value.
    /// You must indeed ensure that the value is actually "non-zero".
    #[inline(always)]
    pub unsafe fn new(inner: T) -> NonZero<T> {
        NonZero(inner)
    }
}

impl<T: Zeroable> Deref for NonZero<T> {
    type Target = T;

    #[inline]
    fn deref<'a>(&'a self) -> &'a T {
        let NonZero(ref inner) = *self;
        inner
    }
}<|MERGE_RESOLUTION|>--- conflicted
+++ resolved
@@ -31,13 +31,8 @@
 /// A wrapper type for raw pointers and integers that will never be
 /// NULL or 0 that might allow certain optimizations.
 #[lang="non_zero"]
-<<<<<<< HEAD
 #[derive(Copy, Clone, Eq, PartialEq, Ord, PartialOrd, Show, Hash)]
-#[unstable]
-=======
-#[derive(Copy, Clone, Eq, PartialEq, Ord, PartialOrd, Show)]
 #[unstable(feature = "core")]
->>>>>>> a45e1177
 pub struct NonZero<T: Zeroable>(T);
 
 impl<T: Zeroable> NonZero<T> {
