--- conflicted
+++ resolved
@@ -54,45 +54,8 @@
 
 impl_lint_pass!(Regex => [INVALID_REGEX, TRIVIAL_REGEX]);
 
-<<<<<<< HEAD
 impl<'tcx> LateLintPass<'tcx> for Regex {
-    fn check_crate(&mut self, _: &LateContext<'tcx>, _: &'tcx Crate<'_>) {
-        self.spans.clear();
-    }
-
-    fn check_block(&mut self, cx: &LateContext<'tcx>, block: &'tcx Block<'_>) {
-        if_chain! {
-            if self.last.is_none();
-            if let Some(ref expr) = block.expr;
-            if match_type(cx, cx.tables().expr_ty(expr), &paths::REGEX);
-            if let Some(span) = is_expn_of(expr.span, "regex");
-            then {
-                if !self.spans.contains(&span) {
-                    span_lint(
-                        cx,
-                        REGEX_MACRO,
-                        span,
-                        "`regex!(_)` found. \
-                        Please use `Regex::new(_)`, which is faster for now."
-                    );
-                    self.spans.insert(span);
-                }
-                self.last = Some(block.hir_id);
-            }
-        }
-    }
-
-    fn check_block_post(&mut self, _: &LateContext<'tcx>, block: &'tcx Block<'_>) {
-        if self.last.map_or(false, |id| block.hir_id == id) {
-            self.last = None;
-        }
-    }
-
     fn check_expr(&mut self, cx: &LateContext<'tcx>, expr: &'tcx Expr<'_>) {
-=======
-impl<'a, 'tcx> LateLintPass<'a, 'tcx> for Regex {
-    fn check_expr(&mut self, cx: &LateContext<'a, 'tcx>, expr: &'tcx Expr<'_>) {
->>>>>>> 52cc5fce
         if_chain! {
             if let ExprKind::Call(ref fun, ref args) = expr.kind;
             if let ExprKind::Path(ref qpath) = fun.kind;
